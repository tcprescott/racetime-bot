--- conflicted
+++ resolved
@@ -32,13 +32,7 @@
 
     continue_on = [
         # Exception types that will not cause the bot to shut down.
-<<<<<<< HEAD
         # websockets.ConnectionClosed,
-=======
-        websockets.ConnectionClosed,
-        websockets.ConnectionClosedOK,
-        websockets.ConnectionClosedError,
->>>>>>> 87aa649f
     ]
 
     def __init__(self, category_slug, client_id, client_secret, logger,
@@ -122,24 +116,13 @@
         Create a new WebSocket connection and set up a handler object to manage
         it.
         """
-<<<<<<< HEAD
         ws_conn = await self.http.ws_connect(
             self.ws_uri(race_data.get('websocket_bot_url')),
             headers={
-=======
-        connect_kwargs = {
-            'extra_headers': {
->>>>>>> 87aa649f
                 'Authorization': 'Bearer ' + self.access_token,
             },
-        }
-        if self.ssl_context is not None and self.racetime_secure:
-            connect_kwargs['ssl'] = self.ssl_context
-        ws_conn = websockets.connect(
-            self.ws_uri(race_data.get('websocket_bot_url')),
-            **connect_kwargs,
+            ssl=self.ssl_context if self.ssl_context is not None else self.racetime_secure,
         )
-
         race_name = race_data.get('name')
         if race_name not in self.state:
             self.state[race_name] = {}
@@ -147,11 +130,7 @@
         cls = self.get_handler_class()
         kwargs = self.get_handler_kwargs(ws_conn, self.state[race_name])
 
-<<<<<<< HEAD
         handler = cls(bot=self, **kwargs)
-=======
-        handler = cls(**kwargs)
->>>>>>> 87aa649f
         handler.data = race_data
 
         self.logger.info(
@@ -174,7 +153,6 @@
             delay = self.reauthorize_every / 2
             await asyncio.sleep(delay)
             self.logger.info('Get new access token')
-<<<<<<< HEAD
             self.access_token, self.reauthorize_every = await self.authorize()
 
             # close existing websocket connections so a new one can be established
@@ -192,9 +170,6 @@
                 # expiry.
                 delay -= 600
             await asyncio.sleep(delay)
-=======
-            self.access_token, self.reauthorize_every = self.authorize()
->>>>>>> 87aa649f
 
     async def refresh_races(self):
         """
